--- conflicted
+++ resolved
@@ -474,13 +474,10 @@
 | `payload`              | `Payload.STRING`          | Sets the payload type [`Payload.STRING`, `Payload.BINARY`, or `Payload.JSON`].
 | `pedantic`             | `false`                   | Turns on strict subject format checks
 | `pingInterval`         | `120000`                  | Number of milliseconds between client-sent pings
-<<<<<<< HEAD
-=======
 | `reconnect`            | `true`                    | If false server will not attempt reconnecting
 | `reconnectJitter`      | `100`                     | Number of millis to randomize after `reconnectTimeWait`. See [jitter](#jitter).
 | `reconnectJitterTLS`   | `1000`                    | Number of millis to randomize after `reconnectTimeWait` when TLS options are specified. See [jitter](#jitter).
 | `reconnectDelayHandler`| Generated function        | A function that returns the number of millis to wait before the next connection to a server it connected to. See [jitter](#jitter).
->>>>>>> beae326f
 | `reconnectTimeWait`    | `2000`                    | If disconnected, the client will wait the specified number of milliseconds between reconnect attempts
 | `reconnect`            | `true`                    | If false server will not attempt reconnecting
 | `servers`              |                           | Array of connection `url`s
